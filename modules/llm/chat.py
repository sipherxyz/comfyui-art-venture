import os
import json
import requests
from enum import Enum
from torch import Tensor
from pydantic import BaseModel
from typing import List, Dict, Union, Optional, Any

from ..utils import ensure_package, tensor2pil, pil2base64

gpt_models = [
    "gpt-3.5-turbo",
    "gpt-3.5-turbo-16k",
    "gpt-4o",
    "gpt-4o-mini",
    "gpt-4-turbo",
    "gpt-4-vision-preview",
    "gpt-4-turbo-preview",
    "gpt-4-0125-preview",
    "gpt-4-1106-preview",
    "gpt-4-0613",
    "gpt-4",
    "o1",
    "o1-mini",
    "o1-preview",
    "o3-mini", 
]

gpt_vision_models = ["gpt-4o", "gpt-4o-mini", "gpt-4-turbo", "gpt-4-turbo-preview", "gpt-4-vision-preview"]

claude3_models = [
    "claude-3-5-sonnet-latest",
    "claude-3-5-sonnet-20241022",
    "claude-3-opus-latest",
    "claude-3-opus-20240229",
    "claude-3-sonnet-20240229",
    "claude-3-haiku-20240307",
]
claude2_models = ["claude-2.1"]

aws_regions = [
    "us-east-1",
    "us-west-2",
    "ap-southeast-1",
    "ap-southeast-2",
    "ap-northeast-1",
    "eu-central-1",
    "eu-west-3",
    "eu-west-1",
    "ap-south-3",
]

bedrock_anthropic_versions = ["bedrock-2023-05-31"]

bedrock_claude3_models = [
    "anthropic.claude-3-5-sonnet-20241022-v2:0",
    "anthropic.claude-3-haiku-20240307-v1:0",
    "anthropic.claude-3-sonnet-20240229-v1:0",
    "anthropic.claude-3-opus-20240229-v1:0",
]

bedrock_claude2_models = [
    "anthropic.claude-v2",
    "anthropic.claude-v2.1",
]

bedrock_mistral_models = [
    "mistral.mistral-7b-instruct-v0:2",
    "mistral.mixtral-8x7b-instruct-v0:1",
    "mistral.mistral-large-2402-v1:0",
]

default_system_prompt = "You are a useful AI agent."


class LLMConfig(BaseModel):
    model: str
    max_token: int
    temperature: float


class LLMMessageRole(str, Enum):
    system = "system"
    user = "user"
    assistant = "assistant"


class LLMMessage(BaseModel):
    role: LLMMessageRole = LLMMessageRole.user
    text: str
    image: Optional[List[str]] = None  # base64 enoded image

    def to_openai_message(self):
        content = [{"type": "text", "text": self.text}]
<<<<<<< HEAD
        if self.image:
            content.insert(0, {"type": "image_url", "image_url": {"url": f"data:image/png;base64,{self.image}"}})
=======
        
        if self.image:
            for image in self.image:
                content.append({"type": "image_url", "image_url": {"url": f"data:image/png;base64,{image}"}})
         
>>>>>>> bb2e1c86
        return {
            "role": self.role,
            "content": content,
        }

    def to_claude_message(self):
        content = [{"type": "text", "text": self.text}]

        if self.image:
            content.insert(
                0,
                {
                    "type": "image",
                    "source": {"type": "base64", "media_type": "image/png", "data": self.image},
                },
            )

        return {
            "role": self.role,
            "content": content,
        }


class OpenAIApi(BaseModel):
    api_key: str
    endpoint: Optional[str] = "https://api.openai.com/v1"
    timeout: Optional[int] = 60

    def chat(self, messages: List[LLMMessage], config: LLMConfig, seed=None):
        if config.model not in gpt_models:
            raise Exception(f"Must provide an OpenAI model, got {config.model}")

        formated_messages = [m.to_openai_message() for m in messages]

        url = f"{self.endpoint}/chat/completions"
        data = {
            "messages": formated_messages,
            "model": config.model,
            "max_tokens": config.max_token,
            "temperature": config.temperature,
            # "seed": seed,
        }
        headers = {"Authorization": f"Bearer {self.api_key}"}

        response = requests.post(url, json=data, headers=headers, timeout=self.timeout)
        data: Dict = response.json()

        if data.get("error", None) is not None:
            raise Exception(data.get("error").get("message"))

        return data["choices"][0]["message"]["content"]

    def complete(self, prompt: str, config: LLMConfig, seed=None):
        messages = [LLMMessage(role=LLMMessageRole.user, text=prompt)]

        return self.chat(messages, config, seed)


class ClaudeApi(BaseModel):
    api_key: str
    endpoint: Optional[str] = "https://api.anthropic.com/v1"
    version: Optional[str] = "2023-06-01"
    timeout: Optional[int] = 60

    def chat(self, messages: List[LLMMessage], config: LLMConfig, seed=None):
        if config.model not in claude3_models:
            raise Exception(f"Must provide a Claude v3 model, got {config.model}")

        system_message = [m for m in messages if m.role == "system"]
        user_messages = [m for m in messages if m.role != "system"]
        formated_messages = [m.to_claude_message() for m in user_messages]

        url = f"{self.endpoint}/messages"
        data = {
            "messages": formated_messages,
            "model": config.model,
            "max_tokens": config.max_token,
            "temperature": config.temperature,
            "system": system_message[0].text if len(system_message) > 0 else None,
        }
        headers = {"x-api-key": self.api_key, "anthropic-version": self.version}

        response = requests.post(url, json=data, headers=headers, timeout=self.timeout)
        data: Dict = response.json()

        if data.get("error", None) is not None:
            raise Exception(data.get("error").get("message"))

        return data["content"][0]["text"]

    def complete(self, prompt: str, config: LLMConfig, seed=None):
        if config.model not in claude2_models:
            raise Exception(f"Must provide a Claude v2 model, got {config.model}")

        prompt = f"\n\nHuman: {prompt}\n\nAssistant:"
        url = f"{self.endpoint}/complete"
        data = {
            "prompt": prompt,
            "max_tokens_to_sample": config.max_token,
            "temperature": config.temperature,
        }
        headers = {"x-api-key": self.api_key, "anthropic-version": self.version}

        response = requests.post(url, json=data, headers=headers, timeout=self.timeout)
        data: Dict = response.json()

        if data.get("error", None) is not None:
            raise Exception(data.get("error").get("message"))

        return data["completion"]


class AwsBedrockMistralApi(BaseModel):
    aws_access_key_id: str
    aws_secret_access_key: str
    aws_session_token: Optional[str] = None
    region: Optional[str] = aws_regions[0]
    timeout: Optional[int] = 60
    bedrock_runtime: Any = None

    def __init__(self, **data):
        super().__init__(**data)

        ensure_package("boto3", version="1.34.101")
        import boto3

        self.bedrock_runtime = boto3.client(
            service_name="bedrock-runtime",
            aws_access_key_id=self.aws_access_key_id,
            aws_secret_access_key=self.aws_secret_access_key,
            aws_session_token=self.aws_session_token,
            region_name=self.region,
        )

    def chat(self, messages: List[LLMMessage], config: LLMConfig, seed=None):
        raise Exception("Mistral doesn't support chat API")

    def complete(self, prompt: str, config: LLMConfig, seed=None):
        if config.model not in bedrock_mistral_models:
            raise Exception(f"Must provide a Mistral model, got {config.model}")

        prompt = f"<s>[INST]{prompt}[/INST]"
        data = {
            "prompt": prompt,
            "max_tokens": config.max_token,
            "temperature": config.temperature,
        }

        response = self.bedrock_runtime.invoke_model(body=json.dumps(data), modelId=config.model)
        data: Dict = json.loads(response.get("body").read())

        if data.get("error", None) is not None:
            raise Exception(data.get("error").get("message"))

        return data["outputs"][0]["text"]


class AwsBedrockClaudeApi(BaseModel):
    aws_access_key_id: str
    aws_secret_access_key: str
    aws_session_token: Optional[str] = None
    region: Optional[str] = aws_regions[0]
    version: Optional[str] = bedrock_anthropic_versions[0]
    timeout: Optional[int] = 60
    bedrock_runtime: Any = None

    def __init__(self, **data):
        super().__init__(**data)

        ensure_package("boto3", version="1.34.101")
        import boto3

        self.bedrock_runtime = boto3.client(
            service_name="bedrock-runtime",
            aws_access_key_id=self.aws_access_key_id,
            aws_secret_access_key=self.aws_secret_access_key,
            aws_session_token=self.aws_session_token,
            region_name=self.region,
        )

    def chat(self, messages: List[LLMMessage], config: LLMConfig, seed=None):
        if config.model not in bedrock_claude3_models:
            raise Exception(f"Must provide a Claude v3 model, got {config.model}")

        system_message = [m for m in messages if m.role == "system"]
        user_messages = [m for m in messages if m.role != "system"]
        formated_messages = [m.to_claude_message() for m in user_messages]

        data = {
            "anthropic_version": self.version,
            "messages": formated_messages,
            "max_tokens": config.max_token,
            "temperature": config.temperature,
            "system": system_message[0].text if len(system_message) > 0 else None,
        }

        response = self.bedrock_runtime.invoke_model(body=json.dumps(data), modelId=config.model)
        data: Dict = json.loads(response.get("body").read())

        if data.get("error", None) is not None:
            raise Exception(data.get("error").get("message"))

        return data["content"][0]["text"]

    def complete(self, prompt: str, config: LLMConfig, seed=None):
        if config.model not in bedrock_claude2_models:
            raise Exception(f"Must provide a Claude v2 model, got {config.model}")

        prompt = f"\n\nHuman: {prompt}\n\nAssistant:"
        data = {
            "prompt": prompt,
            "max_tokens_to_sample": config.max_token,
            "temperature": config.temperature,
        }

        response = self.bedrock_runtime.invoke_model(body=json.dumps(data), modelId=config.model)
        data: Dict = json.loads(response.get("body").read())

        if data.get("error", None) is not None:
            raise Exception(data.get("error").get("message"))

        return data["completion"]


LLMApi = Union[OpenAIApi, ClaudeApi]


class OpenAIApiNode:
    @classmethod
    def INPUT_TYPES(cls):
        return {
            "required": {
                "openai_api_key": ("STRING", {"multiline": False}),
                "endpoint": ("STRING", {"multiline": False, "default": "https://api.openai.com/v1"}),
            },
        }

    RETURN_TYPES = ("LLM_API",)
    FUNCTION = "create_api"
    CATEGORY = "ArtVenture/LLM"

    def create_api(self, openai_api_key, endpoint):
        if not openai_api_key or openai_api_key == "":
            openai_api_key = os.environ.get("OPENAI_API_KEY")
        if not openai_api_key:
            raise Exception("OpenAI API key is required.")

        return (OpenAIApi(api_key=openai_api_key, endpoint=endpoint),)


class ClaudeApiNode:
    @classmethod
    def INPUT_TYPES(cls):
        return {
            "required": {
                "claude_api_key": ("STRING", {"multiline": False}),
                "endpoint": ("STRING", {"multiline": False, "default": "https://api.anthropic.com/v1"}),
                "version": (["2023-06-01"], {"default": "2023-06-01"}),
            },
        }

    RETURN_TYPES = ("LLM_API",)
    RETURN_NAMES = ("llm_api",)
    FUNCTION = "create_api"
    CATEGORY = "ArtVenture/LLM"

    def create_api(self, claude_api_key, endpoint, version):
        if not claude_api_key or claude_api_key == "":
            claude_api_key = os.environ.get("CLAUDE_API_KEY")
        if not claude_api_key:
            raise Exception("Claude API key is required.")

        return (ClaudeApi(api_key=claude_api_key, endpoint=endpoint, version=version),)


class AwsBedrockMistralApiNode:
    @classmethod
    def INPUT_TYPES(cls):
        return {
            "required": {
                "aws_access_key_id": ("STRING", {"multiline": False}),
                "aws_secret_access_key": ("STRING", {"multiline": False}),
                "aws_session_token": ("STRING", {"multiline": False}),
                "region": (aws_regions, {"default": aws_regions[0]}),
            },
        }

    RETURN_TYPES = ("LLM_API",)
    RETURN_NAMES = ("llm_api",)
    FUNCTION = "create_api"
    CATEGORY = "ArtVenture/LLM"

    def create_api(self, aws_access_key_id, aws_secret_access_key, aws_session_token, region):
        if not aws_access_key_id or aws_access_key_id == "":
            aws_access_key_id = os.environ.get("AWS_ACCESS_KEY_ID", None)
        if not aws_secret_access_key or aws_secret_access_key == "":
            aws_secret_access_key = os.environ.get("AWS_SECRET_ACCESS_KEY", None)
        if not aws_session_token or aws_session_token == "":
            aws_session_token = os.environ.get("AWS_SESSION_TOKEN", None)

        if not aws_access_key_id or not aws_secret_access_key:
            raise Exception("AWS credentials is required.")

        return (
            AwsBedrockMistralApi(
                aws_access_key_id=aws_access_key_id,
                aws_secret_access_key=aws_secret_access_key,
                aws_session_token=aws_session_token,
                region=region,
            ),
        )


class AwsBedrockClaudeApiNode:
    @classmethod
    def INPUT_TYPES(cls):
        return {
            "required": {
                "aws_access_key_id": ("STRING", {"multiline": False}),
                "aws_secret_access_key": ("STRING", {"multiline": False}),
                "aws_session_token": ("STRING", {"multiline": False}),
                "region": (aws_regions, {"default": aws_regions[0]}),
                "version": (bedrock_anthropic_versions, {"default": bedrock_anthropic_versions[0]}),
            },
        }

    RETURN_TYPES = ("LLM_API",)
    RETURN_NAMES = ("llm_api",)
    FUNCTION = "create_api"
    CATEGORY = "ArtVenture/LLM"

    def create_api(self, aws_access_key_id, aws_secret_access_key, aws_session_token, region, version):
        if not aws_access_key_id or aws_access_key_id == "":
            aws_access_key_id = os.environ.get("AWS_ACCESS_KEY_ID", None)
        if not aws_secret_access_key or aws_secret_access_key == "":
            aws_secret_access_key = os.environ.get("AWS_SECRET_ACCESS_KEY", None)
        if not aws_session_token or aws_session_token == "":
            aws_session_token = os.environ.get("AWS_SESSION_TOKEN", None)

        if not aws_access_key_id or not aws_secret_access_key:
            raise Exception("AWS credentials is required.")

        return (
            AwsBedrockClaudeApi(
                aws_access_key_id=aws_access_key_id,
                aws_secret_access_key=aws_secret_access_key,
                aws_session_token=aws_session_token,
                region=region,
                version=version,
            ),
        )


class LLMApiConfigNode:
    @classmethod
    def INPUT_TYPES(cls):
        return {
            "required": {
                "model": (
                    gpt_models
                    + claude3_models
                    + claude2_models
                    + bedrock_claude3_models
                    + bedrock_claude2_models
                    + bedrock_mistral_models,
                    {"default": gpt_vision_models[0]},
                ),
                "max_token": ("INT", {"default": 1024}),
                "temperature": ("FLOAT", {"default": 0, "min": 0, "max": 1.0, "step": 0.001}),
            }
        }

    RETURN_TYPES = ("LLM_CONFIG",)
    RETURN_NAMES = ("llm_config",)
    FUNCTION = "make_config"
    CATEGORY = "ArtVenture/LLM"

    def make_config(self, max_token, model, temperature):
        return (LLMConfig(model=model, max_token=max_token, temperature=temperature),)


class LLMMessageNode:
    @classmethod
    def INPUT_TYPES(cls):
        return {
            "required": {
                "role": (["system", "user", "assistant"],),
                "text": ("STRING", {"multiline": True}),
            },
            "optional": {"image": ("IMAGE",), "messages": ("LLM_MESSAGE",)},
        }

    RETURN_TYPES = ("LLM_MESSAGE",)
    RETURN_NAMES = ("messages",)
    FUNCTION = "make_message"
    CATEGORY = "ArtVenture/LLM"

    def make_message(self, role, text, image: Optional[Tensor] = None, messages: Optional[List[LLMMessage]] = None):
        messages = [] if messages is None else messages.copy()
        
        if role == "system":
            if isinstance(image, Tensor):
                raise Exception("System prompt does not support image.")

            system_message = [m for m in messages if m.role == "system"]
            if len(system_message) > 0:
                raise Exception("Only one system prompt is allowed.")

        if isinstance(image, Tensor):
            pil = tensor2pil(image)            
            content = [pil2base64(img) for img in pil]
            messages.append(LLMMessage(role=role, text=text, image=content))
        else:
            messages.append(LLMMessage(role=role, text=text))

        return (messages,)


class LLMChatNode:
    @classmethod
    def INPUT_TYPES(cls):
        return {
            "required": {
                "messages": ("LLM_MESSAGE",),
                "api": ("LLM_API",),
                "config": ("LLM_CONFIG",),
                "seed": ("INT", {"default": 0, "min": 0, "max": 0x1FFFFFFFFFFFFF}),
            },
        }

    RETURN_TYPES = ("STRING",)
    RETURN_NAMES = ("response",)
    FUNCTION = "chat"
    CATEGORY = "ArtVenture/LLM"

    def chat(self, messages: List[LLMMessage], api: LLMApi, config: LLMConfig, seed):
        response = api.chat(messages, config, seed)
        return (response,)


class LLMCompletionNode:
    @classmethod
    def INPUT_TYPES(cls):
        return {
            "required": {
                "prompt": ("STRING", {"multiline": True, "dynamicPrompts": False}),
                "api": ("LLM_API",),
                "config": ("LLM_CONFIG",),
                "seed": ("INT", {"default": 0, "min": 0, "max": 0x1FFFFFFFFFFFFF}),
            },
        }

    RETURN_TYPES = ("STRING",)
    RETURN_NAMES = ("response",)
    FUNCTION = "chat"
    CATEGORY = "ArtVenture/LLM"

    def chat(self, prompt: str, api: LLMApi, config: LLMConfig, seed):
        response = api.complete(prompt, config, seed)
        return (response,)


NODE_CLASS_MAPPINGS = {
    "AV_OpenAIApi": OpenAIApiNode,
    "AV_ClaudeApi": ClaudeApiNode,
    "AV_AwsBedrockClaudeApi": AwsBedrockClaudeApiNode,
    "AV_AwsBedrockMistralApi": AwsBedrockMistralApiNode,
    "AV_LLMApiConfig": LLMApiConfigNode,
    "AV_LLMMessage": LLMMessageNode,
    "AV_LLMChat": LLMChatNode,
    "AV_LLMCompletion": LLMCompletionNode,
}

NODE_DISPLAY_NAME_MAPPINGS = {
    "AV_OpenAIApi": "OpenAI API",
    "AV_ClaudeApi": "Claude API",
    "AV_AwsBedrockClaudeApi": "AWS Bedrock Claude API",
    "AV_AwsBedrockMistralApi": "AWS Bedrock Mistral API",
    "AV_LLMApiConfig": "LLM API Config",
    "AV_LLMMessage": "LLM Message",
    "AV_LLMChat": "LLM Chat",
    "AV_LLMCompletion": "LLM Completion",
}<|MERGE_RESOLUTION|>--- conflicted
+++ resolved
@@ -92,16 +92,11 @@
 
     def to_openai_message(self):
         content = [{"type": "text", "text": self.text}]
-<<<<<<< HEAD
-        if self.image:
-            content.insert(0, {"type": "image_url", "image_url": {"url": f"data:image/png;base64,{self.image}"}})
-=======
         
         if self.image:
             for image in self.image:
                 content.append({"type": "image_url", "image_url": {"url": f"data:image/png;base64,{image}"}})
          
->>>>>>> bb2e1c86
         return {
             "role": self.role,
             "content": content,
